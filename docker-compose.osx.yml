version: '3'
services:
  web:
    build:
      context: .
      dockerfile: docker/Dockerfile
      args:
        USER_ID: ${USER_ID:-1000}
        GROUP_ID: ${GROUP_ID:-1000}
    image: uofa/s2i-shepherd-drupal-dev
    # You will notice that we are forwarding port which do not belong to PHP.
    # We have to declare them here because these "sidecar" services are sharing
    # THIS containers network stack.
    ports:
      - "80:8080"
      - "3306:3306"
      - "8025:8025"
      - "9990:9990"
      - "11211:11211"
    environment:
      HASH_SALT: random-hash
      MEMCACHE_ENABLED: 0
<<<<<<< HEAD
      PUBLIC_DIR: /shared/public
      REDIS_ENABLED: 0
      # Define this in an env var based on what you are installing.
      # SHEPHERD_INSTALL_PROFILE:
=======
      PHP_IDE_CONFIG: serverName=localhost
      PUBLIC_DIR: /shared/public
      REDIS_ENABLED: 1
      # REDIS_PASSWORD: testing
      SHEPHERD_INSTALL_PROFILE: ua
>>>>>>> 5d2f842e
      SHEPHERD_SITE_ID: 2
      SHEPHERD_SECRET_PATH: /code/private
      SHEPHERD_TOKEN: super-secret-token
      SHEPHERD_URL: http://localhost
      SITE_TITLE: Drupal site
      SITE_MAIL: site@example.com
      SITE_ADMIN_EMAIL: admin@example.com
      SITE_ADMIN_USERNAME: admin
      SITE_ADMIN_PASSWORD: password
      XDEBUG_CONFIG: "remote_host=docker.for.mac.localhost"
    volumes:
      - nfsmount:/code
      - ./shared:/shared
      - $HOME/.ssh/id_rsa:/root/.ssh/id_rsa

  xdebug:
    image: nickschuch/d4m-tcp-forwarder
    network_mode: host
    environment:
      - PORT=9000

  db:
    image: mariadb
    network_mode: service:web
    environment:
      MYSQL_DATABASE: drupal
      MYSQL_USER: user
      MYSQL_PASSWORD: password
      MYSQL_ROOT_PASSWORD: super-secret-password

  mail:
    image: mailhog/mailhog
    network_mode: service:web

  redis:
    image: redis:alpine
    command: |
      redis-server
      --maxmemory 512Mi
      --maxmemory-policy allkeys-lru
      --save ""
    # --requirepass password
    network_mode: service:web

  memcached:
    image: jboss/infinispan-server:9.4.11.Final
    environment:
      APP_USER: user
      APP_PASS: pass
      MGMT_USER: admin
      MGMT_PASS: admin
    entrypoint:
      - docker-entrypoint.sh
      - -c
      - standalone-memcached.xml
    volumes:
      - ./docker/standalone-memcached.xml:/opt/jboss/infinispan-server/standalone/configuration/standalone-memcached.xml
    network_mode: service:web

  selenium:
    image: selenium/standalone-chrome:3.141.59-oxygen
    network_mode: service:web
    volumes:
      - /dev/shm:/dev/shm

volumes:
  nfsmount:
    driver: local
    driver_opts:
      type: nfs
      o: addr=host.docker.internal,rw,nolock,hard,nointr,nfsvers=3
      device: ":${PWD}"<|MERGE_RESOLUTION|>--- conflicted
+++ resolved
@@ -20,18 +20,11 @@
     environment:
       HASH_SALT: random-hash
       MEMCACHE_ENABLED: 0
-<<<<<<< HEAD
+      PHP_IDE_CONFIG: serverName=localhost
       PUBLIC_DIR: /shared/public
-      REDIS_ENABLED: 0
       # Define this in an env var based on what you are installing.
       # SHEPHERD_INSTALL_PROFILE:
-=======
-      PHP_IDE_CONFIG: serverName=localhost
-      PUBLIC_DIR: /shared/public
       REDIS_ENABLED: 1
-      # REDIS_PASSWORD: testing
-      SHEPHERD_INSTALL_PROFILE: ua
->>>>>>> 5d2f842e
       SHEPHERD_SITE_ID: 2
       SHEPHERD_SECRET_PATH: /code/private
       SHEPHERD_TOKEN: super-secret-token
@@ -76,19 +69,10 @@
     # --requirepass password
     network_mode: service:web
 
-  memcached:
-    image: jboss/infinispan-server:9.4.11.Final
-    environment:
-      APP_USER: user
-      APP_PASS: pass
-      MGMT_USER: admin
-      MGMT_PASS: admin
-    entrypoint:
-      - docker-entrypoint.sh
-      - -c
-      - standalone-memcached.xml
-    volumes:
-      - ./docker/standalone-memcached.xml:/opt/jboss/infinispan-server/standalone/configuration/standalone-memcached.xml
+- memcached:
+-   image: memcached:alpine
+    networks:
+      - default
     network_mode: service:web
 
   selenium:
