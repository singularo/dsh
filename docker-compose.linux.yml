--- conflicted
+++ resolved
@@ -85,14 +85,10 @@
     volumes:
       - ./docker/standalone-memcached.xml:/opt/jboss/infinispan-server/standalone/configuration/standalone-memcached.xml
     networks:
-<<<<<<< HEAD
-      - default
-=======
       - default
 
   selenium:
     image: selenium/standalone-chrome:3.141.59-oxygen
     network_mode: host
     volumes:
-      - /dev/shm:/dev/shm
->>>>>>> 5a6fc94c
+      - /dev/shm:/dev/shm